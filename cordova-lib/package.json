{
  "author": "Apache Software Foundation",
  "name": "cordova-lib",
  "description": "Apache Cordova tools core lib and API",
<<<<<<< HEAD
  "version": "6.3.0",
=======
  "version": "6.4.0-dev",
>>>>>>> 46051b80
  "repository": {
    "type": "git",
    "url": "git://git-wip-us.apache.org/repos/asf/cordova-lib.git"
  },
  "bugs": {
    "url": "https://issues.apache.org/jira/browse/CB",
    "email": "dev@cordova.apache.org"
  },
  "main": "cordova-lib.js",
  "engines": {
    "node": ">=0.9.9"
  },
  "engineStrict": true,
  "dependencies": {
    "aliasify": "^1.7.2",
    "cordova-app-hello-world": "3.10.0",
    "cordova-common": "1.4.x",
    "cordova-fetch": "1.0.x",
    "cordova-js": "4.1.4",
    "cordova-registry-mapper": "1.x",
    "cordova-serve": "^1.0.0",
    "dep-graph": "1.1.0",
    "elementtree": "0.1.6",
    "glob": "^5.0.3",
    "init-package-json": "^1.2.0",
    "nopt": "^3.0.6",
    "npm": "^2.10.x",
    "opener": "1.4.1",
    "plist": "^1.2.0",
    "properties-parser": "0.2.3",
    "q": "1.0.1",
    "request": "2.47.0",
    "semver": "^4.3.x",
    "shelljs": "0.3.0",
    "tar": "1.0.2",
    "underscore": "1.7.0",
    "unorm": "1.3.3",
    "valid-identifier": "0.0.1",
    "xcode": "^0.8.5"
  },
  "devDependencies": {
    "codecov": "^1.0.1",
    "istanbul": "^0.3.4",
    "jasmine-node": "1.14.5",
    "jshint": "2.5.8",
    "rewire": "2.1.3"
  },
  "scripts": {
    "test": "npm run jshint && npm run jasmine",
    "ci": "npm run jshint && npm run cover && codecov",
    "jshint": "jshint src spec-cordova spec-plugman",
    "jasmine": "jasmine-node --captureExceptions --color spec-plugman spec-cordova",
    "cover": "istanbul cover --root src --print detail node_modules/jasmine-node/bin/jasmine-node -- spec-cordova spec-plugman"
  },
  "contributors": [
    {
      "name": "Brian LeRoux",
      "email": "b@brian.io"
    },
    {
      "name": "Fil Maj",
      "email": "maj.fil@gmail.com"
    },
    {
      "name": "Mike Reinstein",
      "email": "reinstein.mike@gmail.com"
    },
    {
      "name": "Darry Pogue",
      "email": "darryl@dpogue.ca"
    },
    {
      "name": "Michael Brooks",
      "email": "michael@michaelbrooks.ca"
    },
    {
      "name": "Braden Shepherdson",
      "email": "braden@chromium.org"
    },
    {
      "name": "Gord Tanner",
      "email": "gtanner@gmail.com"
    },
    {
      "name": "Tim Kim",
      "email": "timk@adobe.com"
    },
    {
      "name": "Benn Mapes",
      "email": "Benn.Mapes@gmail.com"
    },
    {
      "name": "Michael Wolf",
      "email": "Michael.Wolf@Cynergy.com"
    },
    {
      "name": "Andrew Grieve",
      "email": "agrieve@chromium.org"
    },
    {
      "name": "Bryan Higgins",
      "email": "bhiggins@blackberry.com"
    },
    {
      "name": "Don Coleman",
      "email": "dcoleman@chariotsolutions.com"
    },
    {
      "name": "Germano Gabbianelli",
      "email": "tyron.mx@gmail.com"
    },
    {
      "name": "Ian Clelland",
      "email": "iclelland@chromium.org"
    },
    {
      "name": "Lucas Holmqust",
      "email": "lholmqui@redhat.com"
    },
    {
      "name": "Matt LeGrand",
      "email": "mlegrand@gmail.com"
    },
    {
      "name": "Michal Mocny",
      "email": "mmocny@gmail.com"
    },
    {
      "name": "Sam Breed",
      "email": "sam@quickleft.com"
    },
    {
      "name": "Tommy-Carlos Williams",
      "email": "tommy@devgeeks.org"
    },
    {
      "name": "Rubén Norte",
      "email": "rubennorte@gmail.com"
    },
    {
      "name": "Germano Gabbianelli",
      "email": "tyrion.mx@gmail.com"
    },
    {
      "name": "Steven Gill",
      "email": "stevengill97@gmail.com"
    },
    {
      "name": "Jesse",
      "email": "purplecabbage@gmail.com"
    },
    {
      "name": "Anis Kadri"
    },
    {
      "name": "Ryan Willoughby"
    },
    {
      "name": "Brett Rudd"
    },
    {
      "name": "Shazron Abdullah"
    },
    {
      "name": "Steve Gill"
    },
    {
      "name": "Jesse MacFadyen"
    }
  ]
}<|MERGE_RESOLUTION|>--- conflicted
+++ resolved
@@ -2,11 +2,7 @@
   "author": "Apache Software Foundation",
   "name": "cordova-lib",
   "description": "Apache Cordova tools core lib and API",
-<<<<<<< HEAD
-  "version": "6.3.0",
-=======
   "version": "6.4.0-dev",
->>>>>>> 46051b80
   "repository": {
     "type": "git",
     "url": "git://git-wip-us.apache.org/repos/asf/cordova-lib.git"
