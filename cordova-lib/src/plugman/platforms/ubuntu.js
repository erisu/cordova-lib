--- conflicted
+++ resolved
@@ -47,8 +47,8 @@
 
 function findClassName(pluginxml, plugin_id) {
     var class_name;
-<<<<<<< HEAD
 
+    /* jshint ignore:start */
     // first check if we have a class-name parameter in the plugin config
     if (pluginxml) {
         var platform = pluginxml.find("./platform/[@name='ubuntu']/");
@@ -60,6 +60,7 @@
             }
         }
     }
+    /* jshint ignore:end */
 
     // fallback to guess work, based on the plugin package name
 
@@ -81,33 +82,6 @@
     }
 
     return toCamelCase(class_name);
-=======
-    /* jshint ignore:start */
-    // first check if we have a class-name parameter in the plugin config
-    if (pluginxml) {
-	var platform = pluginxml.find("./platform/[@name='ubuntu']/");
-	if (platform) {
-	    var param = platform.find("./config-file/[@target='config.xml']/feature/param/[@name='ubuntu-package']");
-	    if (param && param.attrib) {
-		class_name = param.attrib.value;
-		return class_name;
-	    }
-	}
-    }
-    /* jshint ignore:end */
-    // fallback to guess work, based on the plugin package name
-
-    if (plugin_id.match(/\.[^.]+$/)) {
-        // old-style plugin name
-        class_name = plugin_id.match(/\.[^.]+$/)[0].substr(1);
-        class_name = toCamelCase(class_name);
-    } else {
-        class_name = plugin_id.match(/cordova\-plugin\-([\w\-]+)$/)[0].substr(15);
-        class_name = toCamelCase(class_name);
-    }
-
-    return class_name;
->>>>>>> 7af5c536
 }
 
 var shell = require('shelljs')
