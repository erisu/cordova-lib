#!/usr/bin/env node
/*
 *
 * Copyright 2013 Anis Kadri
 *
 * Licensed under the Apache License, Version 2.0 (the "License");
 * you may not use this file except in compliance with the License.
 * You may obtain a copy of the License at
 *
 *   http://www.apache.org/licenses/LICENSE-2.0
 *
 * Unless required by applicable law or agreed to in writing,
 * software distributed under the License is distributed on an
 * "AS IS" BASIS, WITHOUT WARRANTIES OR CONDITIONS OF ANY
 * KIND, either express or implied.  See the License for the
 * specific language governing permissions and limitations
 * under the License.
 *
*/

// copyright (c) 2013 Andrew Lunny, Adobe Systems
var path = require('path')
    , url = require('url')
    , package = require(path.join(__dirname, 'package'))
    , nopt = require('nopt')
    , plugins = require('./src/util/plugins')
    , plugman = require('./plugman');

var known_opts = { 'platform' : [ 'ios', 'android', 'blackberry10', 'wp7', 'wp8' ]
            , 'project' : path
            , 'plugin' : [String, path, url]
            , 'install' : Boolean
            , 'uninstall' : Boolean
            , 'adduser' : Boolean
            , 'publish' : Boolean 
            , 'unpublish' : Boolean 
            , 'search' : String
            , 'version' : Boolean
            , 'help' : Boolean
            , 'debug' : Boolean
            , 'plugins': path
            , 'link': Boolean
            , 'variable' : Array
            , 'www': path
            }, shortHands = { 'var' : 'variable' };
var short_hands = {
    "v": ["--version"]
  , "h": ["--help"]
}
var cli_opts = nopt(known_opts, short_hands);

// Default the plugins_dir to './cordova/plugins'.
var plugins_dir;

// Without these arguments, the commands will fail and print the usage anyway.
if (cli_opts.plugins_dir || cli_opts.project) {
    plugins_dir = typeof cli_opts.plugins_dir == 'string' ?
        cli_opts.plugins_dir :
        path.join(cli_opts.project, 'cordova', 'plugins');
}

process.on('uncaughtException', function(error){
    if (cli_opts.debug) {
        console.error(error.stack);
    } else {
        console.error(error.message);
    }
    process.exit(1);
});

if (cli_opts.version) {
    console.log(package.name + ' version ' + package.version);
} 
else if (cli_opts.help) {
  printUsage();
}
else if ((cli_opts.install || cli_opts.uninstall || cli_opts.argv.original.length == 0) && (!cli_opts.platform || !cli_opts.project || !cli_opts.plugin)) {
<<<<<<< HEAD
    plugman.help();
=======
    printUsage();
>>>>>>> bf975133
}
else if (cli_opts.uninstall) {
    plugman.uninstall(cli_opts.platform, cli_opts.project, cli_opts.plugin, plugins_dir, { www_dir: cli_opts.www });
}
else if (cli_opts.adduser) {
  plugman.adduser();
}
else if (cli_opts.publish && cli_opts.plugin) {
  plugman.publish(new Array(cli_opts.plugin));
}
else if (cli_opts.unpublish && cli_opts.plugin) {
  plugman.unpublish(new Array(cli_opts.plugin));
}
else if (cli_opts.search) {
<<<<<<< HEAD
  plugman.search(cli_opts.search.split(','));
=======
  plugman.search(cli_opts.search.split(',');
>>>>>>> bf975133
}
else if(cli_opts.install) {
    var cli_variables = {}
    if (cli_opts.variable) {
        cli_opts.variable.forEach(function (variable) {
            var tokens = variable.split('=');
            var key = tokens.shift().toUpperCase();
            if (/^[\w-_]+$/.test(key)) cli_variables[key] = tokens.join('=');
        });
    }
    var opts = {
        subdir: '.',
        cli_variables: cli_variables,
        www_dir: cli_opts.www
    };
    plugman.install(cli_opts.platform, cli_opts.project, cli_opts.plugin, plugins_dir, opts);
} else {
  printUsage();
<<<<<<< HEAD
=======
}

function printUsage() {
    platforms = known_opts.platform.join('|');
    console.log('Usage\n-----');
    console.log('Install a plugin (will fetch if cannot be found):\n\t' + package.name + ' --install --platform <'+ platforms +'> --project <directory> --plugin <name|path|url> [--www <directory>] [--plugins_dir <directory>] [--variable <name>=<value>]\n');
    console.log('Uninstall a plugin:\n\t' + package.name + ' --uninstall --platform <'+ platforms +'> --project <directory> --plugin <id> [--www <directory>] [--plugins_dir <directory>]\n');
    console.log('\t--plugins_dir defaults to <project>/cordova/plugins, but can be any directory containing a subdirectory for each plugin');
    console.log('\n\t--www defaults to the project\'s www folder, but can be any directory where web assets should be installed into\n');
    console.log('Add a user account to the registry:\n\t' + package.name + ' --adduser\n');
    console.log('Publish a plugin:\n\t' + package.name + ' --publish --plugin plugin_directory\n');
    console.log('Unpublish a plugin:\n\t' + package.name + ' --unpublish --plugin plugin_name@version\n');
    console.log('Search for plugins:\n\t' + package.name + ' --search keyword1,keyword2,...\n');
>>>>>>> bf975133
}<|MERGE_RESOLUTION|>--- conflicted
+++ resolved
@@ -75,11 +75,7 @@
   printUsage();
 }
 else if ((cli_opts.install || cli_opts.uninstall || cli_opts.argv.original.length == 0) && (!cli_opts.platform || !cli_opts.project || !cli_opts.plugin)) {
-<<<<<<< HEAD
     plugman.help();
-=======
-    printUsage();
->>>>>>> bf975133
 }
 else if (cli_opts.uninstall) {
     plugman.uninstall(cli_opts.platform, cli_opts.project, cli_opts.plugin, plugins_dir, { www_dir: cli_opts.www });
@@ -94,11 +90,7 @@
   plugman.unpublish(new Array(cli_opts.plugin));
 }
 else if (cli_opts.search) {
-<<<<<<< HEAD
   plugman.search(cli_opts.search.split(','));
-=======
-  plugman.search(cli_opts.search.split(',');
->>>>>>> bf975133
 }
 else if(cli_opts.install) {
     var cli_variables = {}
@@ -116,21 +108,5 @@
     };
     plugman.install(cli_opts.platform, cli_opts.project, cli_opts.plugin, plugins_dir, opts);
 } else {
-  printUsage();
-<<<<<<< HEAD
-=======
-}
-
-function printUsage() {
-    platforms = known_opts.platform.join('|');
-    console.log('Usage\n-----');
-    console.log('Install a plugin (will fetch if cannot be found):\n\t' + package.name + ' --install --platform <'+ platforms +'> --project <directory> --plugin <name|path|url> [--www <directory>] [--plugins_dir <directory>] [--variable <name>=<value>]\n');
-    console.log('Uninstall a plugin:\n\t' + package.name + ' --uninstall --platform <'+ platforms +'> --project <directory> --plugin <id> [--www <directory>] [--plugins_dir <directory>]\n');
-    console.log('\t--plugins_dir defaults to <project>/cordova/plugins, but can be any directory containing a subdirectory for each plugin');
-    console.log('\n\t--www defaults to the project\'s www folder, but can be any directory where web assets should be installed into\n');
-    console.log('Add a user account to the registry:\n\t' + package.name + ' --adduser\n');
-    console.log('Publish a plugin:\n\t' + package.name + ' --publish --plugin plugin_directory\n');
-    console.log('Unpublish a plugin:\n\t' + package.name + ' --unpublish --plugin plugin_name@version\n');
-    console.log('Search for plugins:\n\t' + package.name + ' --search keyword1,keyword2,...\n');
->>>>>>> bf975133
+  plugman.help();
 }