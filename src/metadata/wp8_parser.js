/**
    Licensed to the Apache Software Foundation (ASF) under one
    or more contributor license agreements.  See the NOTICE file
    distributed with this work for additional information
    regarding copyright ownership.  The ASF licenses this file
    to you under the Apache License, Version 2.0 (the
    "License"); you may not use this file except in compliance
    with the License.  You may obtain a copy of the License at

    http://www.apache.org/licenses/LICENSE-2.0

    Unless required by applicable law or agreed to in writing,
    software distributed under the License is distributed on an
    "AS IS" BASIS, WITHOUT WARRANTIES OR CONDITIONS OF ANY
    KIND, either express or implied.  See the License for the
    specific language governing permissions and limitations
    under the License.
*/
var fs            = require('fs'),
    path          = require('path'),
    et            = require('elementtree'),
    util          = require('../util'),
    events        = require('../events'),
    shell         = require('shelljs'),
    child_process = require('child_process'),
    Q             = require('q'),
    config_parser = require('../config_parser'),
    xml           = require('../xml-helpers'),
    config        = require('../config'),
    hooker        = require('../hooker'); 

module.exports = function wp8_parser(project) {
    try {
        // TODO : Check that it's not a wp8 project?
        var csproj_file   = fs.readdirSync(project).filter(function(e) { return e.match(/\.csproj$/i); })[0];
        if (!csproj_file) throw new Error('No .csproj file.');
        this.wp8_proj_dir = project;
        this.csproj_path  = path.join(this.wp8_proj_dir, csproj_file);
        this.sln_path     = path.join(this.wp8_proj_dir, csproj_file.replace(/\.csproj/, '.sln'));
    } catch(e) {
        throw new Error('The provided path "' + project + '" is not a Windows Phone 8 project. ' + e);
    }
    this.manifest_path  = path.join(this.wp8_proj_dir, 'Properties', 'WMAppManifest.xml');
    this.config_path = path.join(this.wp8_proj_dir, 'config.xml');
    this.config = new util.config_parser(this.config_path);
};

// Returns a promise.
module.exports.check_requirements = function(project_root) {
    events.emit('log', 'Checking wp8 requirements...');
    var lib_path = path.join(util.libDirectory, 'wp', 'cordova', require('../../platforms').wp8.version, 'wp8');
    var custom_path = config.has_custom_path(project_root, 'wp8');
    if (custom_path) {
        lib_path = path.join(custom_path, 'wp8');
    }
    var command = '"' + path.join(lib_path, 'bin', 'check_reqs') + '"';
    events.emit('verbose', 'Running "' + command + '" (output to follow)');
    var d = Q.defer();
    child_process.exec(command, function(err, output, stderr) {
        events.emit('verbose', output);
        if (err) {
            d.reject(new Error('Error while checking requirements: ' + output + stderr));
        } else {
            d.resolve();
        }
    });
    return d.promise;
};

module.exports.prototype = {
    update_from_config:function(config) {
        //check config parser
        if (config instanceof config_parser) {
        } else throw new Error('update_from_config requires a config_parser object');

        //Get manifest file
        var manifest = xml.parseElementtreeSync(this.manifest_path);

        //Update app version
        var version = config.version();
        manifest.find('.//App').attrib.Version = version;

        // Update app name by editing app title in Properties\WMAppManifest.xml
        var name = config.name();
        var prev_name = manifest.find('.//App[@Title]')['attrib']['Title'];
        if(prev_name != name) {
            //console.log("Updating app name from " + prev_name + " to " + name);
            manifest.find('.//App').attrib.Title = name;
            manifest.find('.//App').attrib.Publisher = name + " Publisher";
            manifest.find('.//App').attrib.Author = name + " Author";
            manifest.find('.//PrimaryToken').attrib.TokenID = name;
            //update name of sln and csproj.
            name = name.replace(/(\.\s|\s\.|\s+|\.+)/g, '_'); //make it a ligitamate name
            prev_name = prev_name.replace(/(\.\s|\s\.|\s+|\.+)/g, '_');
            // TODO: might return .sln.user? (generated file)
            var sln_name = fs.readdirSync(this.wp8_proj_dir).filter(function(e) { return e.match(/\.sln$/i); })[0];
            var sln_path = path.join(this.wp8_proj_dir, sln_name);
            var sln_file = fs.readFileSync(sln_path, 'utf-8');
            var name_regex = new RegExp(prev_name, "g");
            fs.writeFileSync(sln_path, sln_file.replace(name_regex, name), 'utf-8');
            shell.mv('-f', this.csproj_path, path.join(this.wp8_proj_dir, name + '.csproj'));
            this.csproj_path = path.join(this.wp8_proj_dir, name + '.csproj');
            shell.mv('-f', sln_path, path.join(this.wp8_proj_dir, name + '.sln'));
            this.sln_path    = path.join(this.wp8_proj_dir, name + '.sln');
        }

        // Update package name by changing:
        /*  - CordovaAppProj.csproj
         *  - MainPage.xaml
         *  - MainPage.xaml.cs
         *  - App.xaml
         *  - App.xaml.cs
         */
         var pkg = config.packageName();
         var csproj = xml.parseElementtreeSync(this.csproj_path);
         prev_name = csproj.find('.//RootNamespace').text;
         if(prev_name != pkg) {
            //console.log("Updating package name from " + prev_name + " to " + pkg);
            //CordovaAppProj.csproj
            csproj.find('.//RootNamespace').text = pkg;
            csproj.find('.//AssemblyName').text = pkg;
            csproj.find('.//XapFilename').text = pkg + '.xap';
            csproj.find('.//SilverlightAppEntry').text = pkg + '.App';
            fs.writeFileSync(this.csproj_path, csproj.write({indent: 4}), 'utf-8');
            //MainPage.xaml
            var mainPageXAML = xml.parseElementtreeSync(path.join(this.wp8_proj_dir, 'MainPage.xaml'));
            mainPageXAML.getroot().attrib['x:Class'] = pkg + '.MainPage';
            fs.writeFileSync(path.join(this.wp8_proj_dir, 'MainPage.xaml'), mainPageXAML.write({indent: 4}), 'utf-8');
            //MainPage.xaml.cs
            var mainPageCS = fs.readFileSync(path.join(this.wp8_proj_dir, 'MainPage.xaml.cs'), 'utf-8');
            var namespaceRegEx = new RegExp('namespace ' + prev_name);
            fs.writeFileSync(path.join(this.wp8_proj_dir, 'MainPage.xaml.cs'), mainPageCS.replace(namespaceRegEx, 'namespace ' + pkg), 'utf-8');
            //App.xaml
            var appXAML = xml.parseElementtreeSync(path.join(this.wp8_proj_dir, 'App.xaml'));
            appXAML.getroot().attrib['x:Class'] = pkg + '.App';
            fs.writeFileSync(path.join(this.wp8_proj_dir, 'App.xaml'), appXAML.write({indent: 4}), 'utf-8');
            //App.xaml.cs
            var appCS = fs.readFileSync(path.join(this.wp8_proj_dir, 'App.xaml.cs'), 'utf-8');
            fs.writeFileSync(path.join(this.wp8_proj_dir, 'App.xaml.cs'), appCS.replace(namespaceRegEx, 'namespace ' + pkg), 'utf-8');
         }

         //Write out manifest
         fs.writeFileSync(this.manifest_path, manifest.write({indent: 4}), 'utf-8');
    },
    // Returns the platform-specific www directory.
    www_dir:function() {
        return path.join(this.wp8_proj_dir, 'www');
    },
    config_xml:function() {
        return this.config_path;
    },
    // copy files from merges directory to actual www dir
    copy_merges:function(merges_sub_path) {
        var merges_path = path.join(util.appDir(util.isCordova(this.wp8_proj_dir)), 'merges', merges_sub_path);
        if (fs.existsSync(merges_path)) {
            var overrides = path.join(merges_path, '*');
            shell.cp('-rf', overrides, this.www_dir());
        }
    },
    // copies the app www folder into the wp8 project's www folder and updates the csproj file.
    update_www:function(libDir) {
        var project_root = util.isCordova(this.wp8_proj_dir);
        var project_www = util.projectWww(project_root);
        // remove stock platform assets
        shell.rm('-rf', this.www_dir());
        // copy over all app www assets
        shell.cp('-rf', project_www, this.wp8_proj_dir);

        // copy all files from merges directories (generic first, then specific)
        this.copy_merges('wp');
        this.copy_merges('wp8');

        // copy over wp8 lib's cordova.js
        var cordovajs_path = path.join(libDir, 'common', 'www', 'cordova.js');
        fs.writeFileSync(path.join(this.www_dir(), 'cordova.js'), fs.readFileSync(cordovajs_path, 'utf-8'), 'utf-8');
    },
    // updates the csproj file to explicitly list all www content.
    update_csproj:function() {
        var csproj_xml = xml.parseElementtreeSync(this.csproj_path);
        // remove any previous references to the www files
        var item_groups = csproj_xml.findall('ItemGroup');
        for (var i = 0, l = item_groups.length; i < l; i++) {
            var group = item_groups[i];
            var files = group.findall('Content');
            for (var j = 0, k = files.length; j < k; j++) {
                var file = files[j];
                if (file.attrib.Include.substr(0, 3) == 'www') {
                    // remove file reference
                    group.remove(0, file);
                    // remove ItemGroup if empty
                    var new_group = group.findall('Content');
                    if(new_group.length < 1) {
                        csproj_xml.getroot().remove(0, group);
                    }
                }
            }
        }

        // now add all www references back in from the root www folder
        var www_files = this.folder_contents('www', this.www_dir());
        for(file in www_files) {
            var item = new et.Element('ItemGroup');
            var content = new et.Element('Content');
            content.attrib.Include = www_files[file];
            item.append(content);
            csproj_xml.getroot().append(item);
        }
        // save file
        fs.writeFileSync(this.csproj_path, csproj_xml.write({indent:4}), 'utf-8');
    },
    // Returns an array of all the files in the given directory with reletive paths
    // - name     : the name of the top level directory (i.e all files will start with this in their path)
    // - path     : the directory whos contents will be listed under 'name' directory
    folder_contents:function(name, dir) {
        var results = [];
        var folder_dir = fs.readdirSync(dir);
        for(item in folder_dir) {
            var stat = fs.statSync(path.join(dir, folder_dir[item]));
            // means its a folder?
            if(stat.size == 0) {
                var sub_dir = this.folder_contents(path.join(name, folder_dir[item]), path.join(dir, folder_dir[item]));
                //Add all subfolder item paths
                for(sub_item in sub_dir) {
                    results.push(sub_dir[sub_item]);
                }
            }
            else {
                results.push(path.join(name, folder_dir[item]));
            }
        }
        return results;
    },
    staging_dir: function() {
        return path.join(this.wp8_proj_dir, '.staging', 'www');
    },

    update_staging: function() {
        var projectRoot = util.isCordova(this.wp8_proj_dir);
        if (fs.existsSync(this.staging_dir())) {
            var staging = path.join(this.staging_dir(), '*');
            shell.cp('-rf', staging, this.www_dir());
        }
    },

    // calls the nessesary functions to update the wp8 project
    // Returns a promise.
    update_project:function(cfg) {
        try {
            this.update_from_config(cfg);
        } catch(e) {
            return Q.reject(e);
        }
        // overrides (merges) are handled in update_www()
<<<<<<< HEAD
        this.update_staging();
        util.deleteSvnFolders(this.www_dir());
        return Q();
=======
        this.update_www();
        
        // trigger an event in case anyone needs to modify the contents of the www folder before we package it.
        var deferred = Q.defer();
        var that = this;
        var projectRoot = util.isCordova(process.cwd());
        var hooks = new hooker(projectRoot);
        hooks.fire('pre_package', { wwwPath:this.www_dir() }, function(err) { })
        .then(function() {
            that.update_csproj();
            that.update_staging();
            util.deleteSvnFolders(that.www_dir());
            deferred.resolve();
        });

        return deferred.promise;
>>>>>>> 3c4e141d
    }
};<|MERGE_RESOLUTION|>--- conflicted
+++ resolved
@@ -27,7 +27,7 @@
     config_parser = require('../config_parser'),
     xml           = require('../xml-helpers'),
     config        = require('../config'),
-    hooker        = require('../hooker'); 
+    hooker        = require('../hooker');
 
 module.exports = function wp8_parser(project) {
     try {
@@ -251,13 +251,8 @@
             return Q.reject(e);
         }
         // overrides (merges) are handled in update_www()
-<<<<<<< HEAD
-        this.update_staging();
-        util.deleteSvnFolders(this.www_dir());
-        return Q();
-=======
         this.update_www();
-        
+
         // trigger an event in case anyone needs to modify the contents of the www folder before we package it.
         var deferred = Q.defer();
         var that = this;
@@ -272,6 +267,5 @@
         });
 
         return deferred.promise;
->>>>>>> 3c4e141d
     }
 };