--- conflicted
+++ resolved
@@ -81,21 +81,10 @@
         //Get manifest file
         var manifest = xml.parseElementtreeSync(this.manifest_path);
 
-<<<<<<< HEAD
-        //Update app version
-        var version = config.version();
-
-        // Adjust version number as per CB-5337 Windows8 build fails due to invalid app version        
-        var numVersionComponents = version.match(/\./g).length + 1;
-        while (numVersionComponents++ < 4) {
-            version += '.0';
-        }
-=======
         var version = this.fixConfigVersion(config.version());
         var name = config.name();
         var pkgName = config.packageName();
         var author = config.author();
->>>>>>> f810232f
 
         var identityNode = manifest.find('.//Identity');
         if(identityNode) {
@@ -140,7 +129,20 @@
                             ' with a <Application> node');
         }
 
-<<<<<<< HEAD
+        // Update properties
+        var properties = manifest.find('.//Properties');
+        if (properties) {
+            var displayNameElement = properties.find('.//DisplayName');
+            if (displayNameElement && displayNameElement.text != name) {
+                displayNameElement.text = name;
+            }
+
+            var publisherNameElement = properties.find('.//PublisherDisplayName');
+            if (publisherNameElement && publisherNameElement.text != author) {
+                publisherNameElement.text = author;
+            }
+        }
+
         // sort Capability elements as per CB-5350 Windows8 build fails due to invalid 'Capabilities' definition
         // to sort elements we remove them and then add again in the appropriate order
         var capabilitiesRoot = manifest.find('.//Capabilities'),
@@ -155,21 +157,6 @@
         capabilities.forEach(function(elem){
             capabilitiesRoot.append(elem);
         });
-=======
-        // Update properties
-        var properties = manifest.find('.//Properties');
-        if (properties) {
-            var displayNameElement = properties.find('.//DisplayName');
-            if (displayNameElement && displayNameElement.text != name) {
-                displayNameElement.text = name;
-            }
->>>>>>> f810232f
-
-            var publisherNameElement = properties.find('.//PublisherDisplayName');
-            if (publisherNameElement && publisherNameElement.text != author) {
-                publisherNameElement.text = author;
-            }
-        }
 
         // Update content (start page) element
         this.config.content(config.content());
@@ -309,8 +296,16 @@
         return Q();
     },
 
-<<<<<<< HEAD
-    // to ensure app pass windows store certification
+    // Adjust version number as per CB-5337 Windows8 build fails due to invalid app version        
+    fixConfigVersion: function (version) {
+        var numVersionComponents = version.match(/\./g).length + 1;
+        while (numVersionComponents++ < 4) {
+            version += '.0';
+        }
+        return version;
+    },
+
+    // CB-5421 Add BOM to all html, js, css files to ensure app can pass Windows Store Certification
     add_bom: function () {
         var www = this.www_dir();
         var files = shell.ls('-R', www);
@@ -327,23 +322,6 @@
                 fs.writeFileSync(filePath, '\ufeff' + content);
             }
         });
-=======
-    // Cordova default version format is not compatible with Windows 8
-    fixConfigVersion: function (version) {
-        if (version.match(/^\d+$/)) {
-            return version.concat(".0.0.0");
-        }
-        else if (version.match(/^\d+\.\d+$/)) {
-            return version.concat(".0.0");
-        }
-        else if (version.match(/^\d+\.\d+\.\d+$/)) {
-            return version.concat(".0");
-        }
-        else if (version.match(/^\d+\.\d+\.\d+\.\d+$/)) {
-            return version;
-        }
-        else
-            throw new Error("This version format is not recognized !");
->>>>>>> f810232f
-    }
+  	}
+
 };