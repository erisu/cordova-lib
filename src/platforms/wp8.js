--- conflicted
+++ resolved
@@ -55,12 +55,6 @@
     },  
     "resource-file":{
         install:function(el, plugin_dir, project_dir) {
-<<<<<<< HEAD
-          require('../../plugman').emit('verbose', 'resource-file is not supported on this platform');
-        },
-        uninstall:function(el, project_dir) {
-        }
-=======
             require('../../plugman').emit('verbose', 'resource-file is not supported for Windows Phone 8');
         },
         uninstall:function(el, project_dir) {
@@ -95,6 +89,5 @@
 
             project_file.removeReference(src);            
         }
->>>>>>> 828f18d4
     }
 };