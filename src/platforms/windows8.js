/*
 *
 * Copyright 2013 Jesse MacFadyen
 *
 * Licensed under the Apache License, Version 2.0 (the "License");
 * you may not use this file except in compliance with the License.
 * You may obtain a copy of the License at
 *
 *   http://www.apache.org/licenses/LICENSE-2.0
 *
 * Unless required by applicable law or agreed to in writing,
 * software distributed under the License is distributed on an
 * "AS IS" BASIS, WITHOUT WARRANTIES OR CONDITIONS OF ANY
 * KIND, either express or implied.  See the License for the
 * specific language governing permissions and limitations
 * under the License.
 *
*/

var common = require('./common'),
    path = require('path'),
    glob = require('glob'),
<<<<<<< HEAD
    shell = require('shelljs'),
    fs   = require('fs');
var w8jsproj = require('../util/w8jsproj');
var xml_helpers = require('../util/xml-helpers');
=======
    fs = require('fs'),
    w8jsproj = require('../util/w8jsproj'),
    xml_helpers = require('../util/xml-helpers');
>>>>>>> 85f7ed94


module.exports = {
    platformName:"windows8",
    InvalidProjectPathError:'does not appear to be a Windows Store JS project (no .jsproj file)',
    www_dir:function(project_dir) {
        return path.join(project_dir, 'www');
    },
    package_name:function(project_dir) {
        var manifest = xml_helpers.parseElementtreeSync(path.join(project_dir, 'package.appxmanifest'));
        return manifest.find("Properties/DisplayName").text;
    },
    parseProjectFile:function(project_dir) {
        var project_files = glob.sync('*.jsproj', { cwd:project_dir });
        if (project_files.length == 0) {
            throw new Error(this.InvalidProjectPathError);
        }
        return new w8jsproj(path.join(project_dir, project_files[0]));
    },
    "source-file":{
        install:function(source_el, plugin_dir, project_dir, plugin_id, project_file) {
            var targetDir = source_el.attrib['target-dir'] || '';
            var dest = path.join('www', 'plugins', plugin_id, targetDir, path.basename(source_el.attrib['src']));
            var target_path = common.resolveTargetPath(project_dir, dest);
            if (fs.existsSync(target_path)) throw new Error('"' + target_path + '" already exists!');
            common.copyFile(plugin_dir, source_el.attrib['src'], project_dir, dest);
            // add reference to this file to jsproj.
            project_file.addSourceFile(dest);
        },
        uninstall:function(source_el, project_dir, plugin_id, project_file) {
            var dest = path.join('www', 'plugins', plugin_id,
                                 source_el.attrib['target-dir'] ? source_el.attrib['target-dir'] : '',
                                 path.basename(source_el.attrib['src']));
            common.removeFile(project_dir, dest);
            // remove reference to this file from csproj.
            project_file.removeSourceFile(dest);
        }
    },
    "header-file": {
        install:function(source_el, plugin_dir, project_dir, plugin_id) {
            require('../../plugman').emit('verbose', 'header-fileinstall is not supported for Windows 8');
        },
        uninstall:function(source_el, project_dir, plugin_id) {
            require('../../plugman').emit('verbose', 'header-file.uninstall is not supported for Windows 8');
        }
    },
    "resource-file":{
        install:function(el, plugin_dir, project_dir, plugin_id, project_file) {
            require('../../plugman').emit('verbose', 'resource-file is not supported for Windows 8');
        },
        uninstall:function(el, project_dir, plugin_id, project_file) {
        }
    },
    "lib-file": {
        install:function(el, plugin_dir, project_dir, plugin_id, project_file) { 
            var inc  = el.attrib['Include'];
            project_file.addSDKRef(inc);
        },
        uninstall:function(el, project_dir, plugin_id, project_file) {
            require('../../plugman').emit('verbose', 'windows8 lib-file uninstall :: ' + plugin_id);
            var inc = el.attrib['Include'];
            project_file.removeSDKRef(inc);
        }
    },
    "framework": {
        install:function(el, plugin_dir, project_dir, plugin_id, project_file) {
            require('../../plugman').emit('verbose', 'windows8 framework install :: ' + plugin_id);

            var src = el.attrib['src'];
            var dest = src; // if !isCustom, we will just add a reference to the file in place
            var isCustom = el.attrib.custom == "true";
            if(isCustom) {
                dest = path.join('plugins', plugin_id, path.basename(src));
                common.copyFile(plugin_dir, src, project_dir, dest);
            }

            project_file.addReference(dest,src);

        },
        uninstall:function(el, project_dir, plugin_id, project_file) {
            require('../../plugman').emit('verbose', 'windows8 framework uninstall :: ' + plugin_id  );

            var src = el.attrib['src'];
            var isCustom = el.attrib.custom == "true";

            if(isCustom) {
                var dest = path.join('plugins', plugin_id);//, path.basename(src));
                common.removeFile(project_dir, dest);
            }

            project_file.removeReference(src);
        }
    },
    "framework":{ // CB-5238 custom frameworks only
        install:function(framework_el, plugin_dir, project_dir, plugin_id, project) {
            // console.log("framework install called with framework_el:: " + framework_el);
            // console.log("framework install called with plugin_dir:: " + plugin_dir );
            // console.log("framework install called with project_dir:: " + project_dir);
            // console.log("framework install called with plugin_id:: " + plugin_id);
            // console.log("framework install called with project::" + project);

            // console.log("project.plugins_dir " + project.plugins_dir);

            // framework_el attributes : src, custom
            var src = framework_el.attrib['src'];
            console.log("src = " + src);

            var custom = framework_el.attrib['custom'];

            var srcFile = path.resolve(plugin_dir, src);

            console.log("path.basename(src) = " + path.basename(src));

            console.log("srcFile = " + srcFile);

            var targetDir = path.resolve(project.plugins_dir, plugin_id, path.basename(src));

            if (!custom) throw new Error('cannot add non custom frameworks.');
            if (!fs.existsSync(srcFile)) throw new Error('cannot find "' + srcFile + '" ios <framework>');
            if (fs.existsSync(targetDir)) throw new Error('target destination "' + targetDir + '" already exists');
            shell.mkdir('-p', path.dirname(targetDir));
            shell.cp('-R', srcFile, path.dirname(targetDir)); // frameworks are directories
            var project_relative = path.relative(project_dir, targetDir);
            
            console.log("project_relative = " + project_relative);
            project.addProjectReference(project_relative);
            //project.xcode.addFramework(project_relative, {customFramework: true});
        },
        uninstall:function(framework_el, project_dir, plugin_id, project) {
            var src = framework_el.attrib['src'],
                baseDir = path.resolve(project.plugins_dir, plugin_id),
                targetDir = path.resolve(baseDir, path.basename(src));
            project.removeProjectReference(targetDir);
            shell.rm('-rf', baseDir);

        }
    }
};<|MERGE_RESOLUTION|>--- conflicted
+++ resolved
@@ -20,16 +20,10 @@
 var common = require('./common'),
     path = require('path'),
     glob = require('glob'),
-<<<<<<< HEAD
     shell = require('shelljs'),
-    fs   = require('fs');
-var w8jsproj = require('../util/w8jsproj');
-var xml_helpers = require('../util/xml-helpers');
-=======
     fs = require('fs'),
     w8jsproj = require('../util/w8jsproj'),
     xml_helpers = require('../util/xml-helpers');
->>>>>>> 85f7ed94
 
 
 module.exports = {
