--- conflicted
+++ resolved
@@ -30,11 +30,7 @@
   "dependencies": {
     "colors":">=0.6.0",
     "elementtree":"0.1.3",
-<<<<<<< HEAD
     "plugman":"git://github.com/apache/cordova-plugman.git#plugman-registry",
-=======
-    "plugman":"0.9.11",
->>>>>>> 1148e6f7
     "plist":"0.4.x",
     "xcode":"0.5.1",
     "express":"3.0.0",
